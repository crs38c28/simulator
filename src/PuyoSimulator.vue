--- conflicted
+++ resolved
@@ -49,7 +49,6 @@
       Field.Object.NUISANCE = new Field.Object.Properties({ symbol: 'o', adjacentCleared: () => Field.Object.EMPTY });
       Field.Object.HARD_NUISANCE = new Field.Object.Properties({ symbol: 'O', adjacentCleared: () => Field.Object.NUISANCE });
 
-<<<<<<< HEAD
       let keys = ['RED', 'YELLOW', 'BLUE','GREEN','PURPLE',
                   'EMPTY'];
       let gtr = [0,3,3,1,1,3,5,5,5,5,5,5,5,
@@ -64,16 +63,6 @@
         pos.object = Field.Object[keys[gtr[iter]]]
         iter++;
       }
-=======
-      // for simplicity, only put these objects into our random field,
-      // EMPTY is more likely to appear in field since it appears more in here
-      let keys = ['RED', 'YELLOW', 'HARD_NUISANCE',
-                  'EMPTY', 'EMPTY', 'EMPTY'];
-
-      // random obejcts on the field
-      for (let pos of field)
-        pos.object = Field.Object[keys[Math.floor(Math.random() * keys.length)]];
->>>>>>> 125fb42b
 
       // find base64 encoding
       let base64 = Field.Serializer.toBitStream(field).finalize();
